import argparse
import logging
import asyncio
import json
import time
import re
from enum import Enum
from types import coroutine
from dateutil.relativedelta import relativedelta
from datetime import timedelta, date
from concurrent.futures._base import CancelledError

from e3dc import E3DC
from e3dc._e3dc import NotAvailableError

from .__version import __version__
from .__mqtt import MqttClient

LOGGER = logging.getLogger("e3dc-to-mqtt")

DEFAULT_ARGS = {
    "loglevel": "WARNING",
    "interval": 1.0,
    "mqttport": 1883,
    "mqttkeepalive": 60,
    "mqttbasetopic": "e3dc/",
}


def main():
    try:
        loop = asyncio.get_event_loop()
        runner = E3DC2MQTT()
        loop.run_until_complete(runner.run(loop))
        loop.close()
    except KeyboardInterrupt:
        pass


class DbTimespan(Enum):
    DAY = 1
    MONTH = 2
    YEAR = 3


class E3DC2MQTT:
    def __init__(self) -> None:
        e3dc = None  # type: E3DCClient
        mqtt = None  # type: MqttClient
        loop = None  # type: asyncio.AbstractEventLoop

    def __add_from_config(self, cmdArgs: dict, config: dict, name: str):
        if name in config:
            setattr(cmdArgs, name, config[name])

<<<<<<< HEAD
    async def run(self):
        self.loop = asyncio.new_event_loop()
=======
    async def run(self, loop: asyncio.AbstractEventLoop):
        self.loop = loop
>>>>>>> d9f07c79
        parser = argparse.ArgumentParser(prog="e3dc-to-mqtt", description="Commandline Interface to interact with E3/DC devices")
        parser.add_argument("--version", action="version", version=f"%(prog)s {__version__}")
        parser.add_argument("--releaseName", type=str, dest="releaseName", help="Name of the current release")
        parser.add_argument("--configFile", type=str, dest="configFile", help="File where config is stored (JSON)")
        parser.add_argument("--loglevel", type=str, dest="loglevel", help='Minimum log level, DEBUG/INFO/WARNING/ERROR/CRITICAL"', default=DEFAULT_ARGS["loglevel"])
        parser.add_argument("--interval", type=float, dest="interval", help="Interval in seconds in which E3/DC data is requested. Minimum: 1.0", default=DEFAULT_ARGS["interval"])

        parser.add_argument("--mqtt-broker", type=str, dest="mqttbroker", help="Address of MQTT Broker to connect to")
        parser.add_argument("--mqtt-port", type=int, dest="mqttport", help="Port of MQTT Broker. Default is 1883 (8883 for TLS)", default=DEFAULT_ARGS["mqttport"])
        parser.add_argument("--mqtt-clientid", type=str, dest="mqttclientid", help="Id of the client. Default is a random id")
        parser.add_argument("--mqtt-keepalive", type=int, dest="mqttkeepalive", help="Time between keep-alive messages", default=DEFAULT_ARGS["mqttkeepalive"])
        parser.add_argument("--mqtt-username", type=str, dest="mqttusername", help="Username for MQTT broker")
        parser.add_argument("--mqtt-password", type=str, dest="mqttpassword", help="Password for MQTT broker")
        parser.add_argument("--mqtt-basetopic", type=str, dest="mqttbasetopic", help="Base topic of mqtt messages", default=DEFAULT_ARGS["mqttbasetopic"])

        parser.add_argument("--e3dc-host", type=str, dest="e3dchost", help="Address of the E3/DC device")
        parser.add_argument("--e3dc-username", type=str, dest="e3dcusername", help="Username for login on E3/DC device")
        parser.add_argument("--e3dc-password", type=str, dest="e3dcpassword", help="Password for login on E3/DC device")
        parser.add_argument("--e3dc-rscpkey", type=str, dest="e3dcrscpkey", help="RSCP key for login on E3/DC device. Must be set on device.")

        args = parser.parse_args()

        if args.configFile is not None:
            with open(args.configFile) as f:
                config = json.load(f)
            self.__add_from_config(args, config, "loglevel")
            self.__add_from_config(args, config, "interval")

            self.__add_from_config(args, config, "mqttbroker")
            self.__add_from_config(args, config, "mqttport")
            self.__add_from_config(args, config, "mqttclientid")
            self.__add_from_config(args, config, "mqttkeepalive")
            self.__add_from_config(args, config, "mqttusername")
            self.__add_from_config(args, config, "mqttpassword")
            self.__add_from_config(args, config, "mqttbasetopic")

            self.__add_from_config(args, config, "e3dchost")
            self.__add_from_config(args, config, "e3dcusername")
            self.__add_from_config(args, config, "e3dcpassword")
            self.__add_from_config(args, config, "e3dcrscpkey")

        valid_loglevels = ["CRITICAL", "ERROR", "WARNING", "INFO", "DEBUG"]
        if args.loglevel not in valid_loglevels:
            print(f'Invalid log level given: {args.loglevel}, allowed values: {", ".join(valid_loglevels)}')
            return

        logging.basicConfig(level=args.loglevel)

        LOGGER.debug("")
        LOGGER.debug("  ______ ____     _______   _____    ___        __  __  ____ _______ _______ ")
        LOGGER.debug(" |  ____|___ \   / /  __ \ / ____|  |__ \      |  \/  |/ __ \__   __|__   __|")
        LOGGER.debug(" | |__    __) | / /| |  | | |   ______ ) |_____| \  / | |  | | | |     | |   ")
        LOGGER.debug(" |  __|  |__ < / / | |  | | |  |______/ /______| |\/| | |  | | | |     | |   ")
        LOGGER.debug(" | |____ ___) / /  | |__| | |____    / /_      | |  | | |__| | | |     | |   ")
        LOGGER.debug(" |______|____/_/   |_____/ \_____|  |____|     |_|  |_|\___\_\ |_|     |_|   ")
        LOGGER.debug("")
        LOGGER.debug("")
        LOGGER.debug(f"Version: {__version__}")
        if args.releaseName is not None:
            LOGGER.debug(f"Release name: {args.releaseName}")

        if args.mqttbroker is None:
            LOGGER.error(f"no mqtt broker given")
            return
        if args.e3dchost is None:
            LOGGER.error(f"no E3DC host given")
            return
        if args.e3dcusername is None:
            LOGGER.error(f"no E3DC username given")
            return
        if args.e3dcpassword is None:
            LOGGER.error(f"no E3DC password given")
            return
        if args.e3dcrscpkey is None:
            LOGGER.error(f"no E3DC RSCP key given")
            return
        if float(args.interval) < 1:
            LOGGER.error(f"interval must be >= 1")
            return

        try:
            self.mqtt = MqttClient(LOGGER, self.loop, args.mqttbroker, args.mqttport, args.mqttclientid, args.mqttkeepalive, args.mqttusername, args.mqttpassword, args.mqttbasetopic)
            await self.mqtt.start()
            self.mqtt.subscribe_to("/db/get/+", self.__on_mqtt_get_year)
            self.mqtt.subscribe_to("/db/get/+/+", self.__on_mqtt_get_month)
            self.mqtt.subscribe_to("/db/get/+/+/+", self.__on_mqtt_get_day)
            self.e3dc = E3DCClient(args.e3dchost, args.e3dcusername, args.e3dcpassword, args.e3dcrscpkey)

            last_cycle = 0.0
            while True:
                await asyncio.sleep(max(0, args.interval - (time.time() - last_cycle)))
                last_cycle = time.time()

                if not self.mqtt.is_connected:
                    LOGGER.error(f"mqtt not connected")
                    continue

                system_info = await self.e3dc.get_system_info()
                LOGGER.debug(f"received system info:\r\n" + json.dumps(system_info, indent=2))
                self.mqtt.publish("system_info", system_info)

                power_data = await self.e3dc.get_powermeter_data()
                LOGGER.debug(f"received powermeter data:\r\n" + json.dumps(power_data, indent=2))
                self.mqtt.publish(f"power_data", power_data)

                battery_data = await self.e3dc.get_battery_data()
                LOGGER.debug(f"received battery data:\r\n" + json.dumps(battery_data, indent=2))
                for idx, bat in enumerate(battery_data):
                    self.mqtt.publish(f"battery_data/{idx}", bat)

                pvi_data = await self.e3dc.get_pvi_data()
                LOGGER.debug(f"received pvi data:\r\n" + json.dumps(pvi_data, indent=2))
                for idx, pvi in enumerate(pvi_data):
                    self.mqtt.publish(f'pvi_data/{pvi["stringIndex"]}/{idx}', pvi)

                live_data = await self.e3dc.get_live_data()
                LOGGER.debug(f"received live data:\r\n" + json.dumps(live_data, indent=2))
                self.mqtt.publish(f"live", live_data)

                db_data_day = await self.e3dc.get_db_data_day()
                if db_data_day is not None:
                    LOGGER.debug(f"received db data DAY:\r\n" + json.dumps(db_data_day, indent=2))
                    self.mqtt.publish(f"db/data/{db_data_day['date']}", db_data_day)

                db_data_month = await self.e3dc.get_db_data_month()
                if db_data_month is not None:
                    LOGGER.debug(f"received db data MONTH:\r\n" + json.dumps(db_data_month, indent=2))
                    self.mqtt.publish(f"db/data/{db_data_month['date']}", db_data_month)

        except KeyboardInterrupt:
            pass  # do nothing, close requested
        except CancelledError:
            pass  # do nothing, close requested
        except Exception as e:
            LOGGER.exception(f"exception in main loop")
        finally:
            LOGGER.info(f"shutdown requested")
            await self.mqtt.stop()

    def __on_mqtt_get_year(self, client, userdata, msg):
        matches = re.findall(r"\/(\d+$)", msg.topic, re.MULTILINE)
        if len(matches) < 1 or len(matches[0]) < 1:
            LOGGER.error(f"failed to parse /yyyy from topic {msg.topic}")
            return None
        year = int(matches[0])
        coroutine = self.__fetch_db_from_mqtt(DbTimespan.YEAR, year)
<<<<<<< HEAD
        self.loop.run_until_complete(coroutine)
=======
        self.loop.create_task(coroutine)
>>>>>>> d9f07c79

    def __on_mqtt_get_month(self, client, userdata, msg):
        matches = re.findall(r"\/(\d+)\/(\d+$)", msg.topic, re.MULTILINE)
        if len(matches) < 1 or len(matches[0]) < 2:
            LOGGER.error(f"failed to parse /yyyy/mm from topic {msg.topic}")
            return None
        year = int(matches[0][0])
        month = int(matches[0][1])
        coroutine = self.__fetch_db_from_mqtt(DbTimespan.MONTH, year, month)
<<<<<<< HEAD
        self.loop.run_until_complete(coroutine)
=======
        self.loop.create_task(coroutine)
>>>>>>> d9f07c79

    def __on_mqtt_get_day(self, client, userdata, msg):
        matches = re.findall(r"\/(\d+)\/(\d+)\/(\d+$)", msg.topic, re.MULTILINE)
        if len(matches) < 1 or len(matches[0]) < 3:
            LOGGER.error(f"failed to parse /yyyy/mm/dd from topic {msg.topic}")
            return None
        year = int(matches[0][0])
        month = int(matches[0][1])
        day = int(matches[0][2])
        coroutine = self.__fetch_db_from_mqtt(DbTimespan.DAY, year, month, day)
<<<<<<< HEAD
        self.loop.run_until_complete(coroutine)
=======
        self.loop.create_task(coroutine)
>>>>>>> d9f07c79

    async def __fetch_db_from_mqtt(self, timespan: DbTimespan, year: int, month: int = None, day: int = None):
        try:
            if timespan == DbTimespan.YEAR:
                request_date = date(year, 1, 1)
                topic_attachment = f"{year}"
            elif timespan == DbTimespan.MONTH:
                request_date = date(year, month, 1)
                topic_attachment = f"{year}/{str(month).zfill(2)}"
            else:
                request_date = date(year, month, day)
                topic_attachment = f"{year}/{str(month).zfill(2)}/{str(day).zfill(2)}"

            if request_date > date.today():
                LOGGER.error(f"invalid request_date: {request_date}")
                return

            data = await self.e3dc.get_db_data(request_date, timespan)
            self.mqtt.publish(f"db/data/{topic_attachment}", data)
        except Exception as e:
<<<<<<< HEAD
            LOGGER.exception()
=======
            LOGGER.exception("exception in __fetch_db_from_mqtt")
>>>>>>> d9f07c79


class E3DCClient:
    def __init__(self, host: str, username: str, password: str, rscp_key: str) -> None:
        self.__e3dc = E3DC(E3DC.CONNECT_LOCAL, username=username, password=password, ipAddress=host, key=rscp_key)
        self.__num_batteries = 5
        self.__num_pvi_trackers = 5
        self.__pm_index = None
        self.__last_db_data_day = date.fromtimestamp(0)
        self.__last_db_data_month = -1
        self.__lock = asyncio.Lock()

    async def get_system_info(self):
        await self.__lock.acquire()
        try:
            self.__e3dc.get_system_info_static()
            data = self.__e3dc.get_system_info()
            return data
        finally:
            self.__lock.release()

    def __find_power_meter_index(self) -> int:
        indices = [0, 6, 1, 2, 3, 4, 5]
        for index in indices:
            try:
                LOGGER.debug(f"testing powermeter index {index}")
                power_data = self.__e3dc.get_powermeter_data(pmIndex=index)
                if power_data is not None:
                    LOGGER.debug(f"Powermeter index {index} found")
                    return index
            except Exception:
                LOGGER.debug(f"Powermeter index {index} failed")
        return None

    async def get_powermeter_data(self):
        await self.__lock.acquire()
        try:
            if self.__pm_index is None:
                self.__pm_index = self.__find_power_meter_index()

            data = self.__e3dc.get_powermeter_data(pmIndex=self.__pm_index)
            return data
        finally:
            self.__lock.release()

    async def get_battery_data(self):
        await self.__lock.acquire()
        try:
            data = []
            for i in range(0, self.__num_batteries):
                try:
                    battery_data = self.__e3dc.get_battery_data(batIndex=i)
                    if battery_data is None:
                        break
                    else:
                        data.append(battery_data)
                except NotAvailableError:
                    break
            self.__num_batteries = len(data)
            return data
        finally:
            self.__lock.release()

    async def get_pvi_data(self):
        await self.__lock.acquire()
        try:
            data = []
            for i in range(0, self.__num_pvi_trackers):
                try:
                    string_index = 0
                    pvi_data = self.__e3dc.get_pvi_data(stringIndex=string_index, pviTracker=i)
                    if pvi_data is None:
                        break
                    else:
                        data.append(pvi_data)
                except:
                    break
            self.__num_pvi_trackers = len(data)
            return data
        finally:
            self.__lock.release()

    async def get_live_data(self):
        await self.__lock.acquire()
        try:
            data = self.__e3dc.poll()
            data["time"] = None  # delete from return value because not used and not json serializable
            return data
        finally:
            self.__lock.release()

    async def get_db_data(self, date: date, timespan: DbTimespan):
        await self.__lock.acquire()
        try:
            data = self.__e3dc.get_db_data(startDate=date, timespan=timespan.name)
            if timespan == DbTimespan.YEAR:
                data["date"] = date.strftime("%Y")
            elif timespan == DbTimespan.MONTH:
                data["date"] = date.strftime("%Y/%m")
            else:
                data["date"] = date.strftime("%Y/%m/%d")
            return data
        finally:
            self.__lock.release()

    async def get_db_data_day(self, force: bool = False):
        await self.__lock.acquire()
        try:
            today = date.today()
            if force or (today > self.__last_db_data_day):
                self.__last_db_data_day = today
                request_date = today - timedelta(days=1)
                data = self.__e3dc.get_db_data(startDate=request_date, timespan="DAY")
                data["date"] = request_date.strftime("%Y/%m/%d")
                return data
            return None
<<<<<<< HEAD
=======
        except Exception:
            LOGGER.error("failed to get_db_data_day")
>>>>>>> d9f07c79
        finally:
            self.__lock.release()

    async def get_db_data_month(self, force: bool = False):
        await self.__lock.acquire()
        try:
            today = date.today()
            if force or (today.month > self.__last_db_data_month):
                self.__last_db_data_month = today.month
                request_date = today.replace(day=1) - relativedelta(months=1)
                data = self.__e3dc.get_db_data(startDate=request_date, timespan="MONTH")
                data["date"] = request_date.strftime("%Y/%m")
                return data
            return None
<<<<<<< HEAD
=======
        except Exception:
            LOGGER.error("failed to get_db_data_month, probably no data available yet")
>>>>>>> d9f07c79
        finally:
            self.__lock.release()<|MERGE_RESOLUTION|>--- conflicted
+++ resolved
@@ -53,13 +53,8 @@
         if name in config:
             setattr(cmdArgs, name, config[name])
 
-<<<<<<< HEAD
-    async def run(self):
-        self.loop = asyncio.new_event_loop()
-=======
     async def run(self, loop: asyncio.AbstractEventLoop):
         self.loop = loop
->>>>>>> d9f07c79
         parser = argparse.ArgumentParser(prog="e3dc-to-mqtt", description="Commandline Interface to interact with E3/DC devices")
         parser.add_argument("--version", action="version", version=f"%(prog)s {__version__}")
         parser.add_argument("--releaseName", type=str, dest="releaseName", help="Name of the current release")
@@ -206,11 +201,7 @@
             return None
         year = int(matches[0])
         coroutine = self.__fetch_db_from_mqtt(DbTimespan.YEAR, year)
-<<<<<<< HEAD
-        self.loop.run_until_complete(coroutine)
-=======
         self.loop.create_task(coroutine)
->>>>>>> d9f07c79
 
     def __on_mqtt_get_month(self, client, userdata, msg):
         matches = re.findall(r"\/(\d+)\/(\d+$)", msg.topic, re.MULTILINE)
@@ -220,11 +211,7 @@
         year = int(matches[0][0])
         month = int(matches[0][1])
         coroutine = self.__fetch_db_from_mqtt(DbTimespan.MONTH, year, month)
-<<<<<<< HEAD
-        self.loop.run_until_complete(coroutine)
-=======
         self.loop.create_task(coroutine)
->>>>>>> d9f07c79
 
     def __on_mqtt_get_day(self, client, userdata, msg):
         matches = re.findall(r"\/(\d+)\/(\d+)\/(\d+$)", msg.topic, re.MULTILINE)
@@ -235,11 +222,7 @@
         month = int(matches[0][1])
         day = int(matches[0][2])
         coroutine = self.__fetch_db_from_mqtt(DbTimespan.DAY, year, month, day)
-<<<<<<< HEAD
-        self.loop.run_until_complete(coroutine)
-=======
         self.loop.create_task(coroutine)
->>>>>>> d9f07c79
 
     async def __fetch_db_from_mqtt(self, timespan: DbTimespan, year: int, month: int = None, day: int = None):
         try:
@@ -260,12 +243,7 @@
             data = await self.e3dc.get_db_data(request_date, timespan)
             self.mqtt.publish(f"db/data/{topic_attachment}", data)
         except Exception as e:
-<<<<<<< HEAD
-            LOGGER.exception()
-=======
             LOGGER.exception("exception in __fetch_db_from_mqtt")
->>>>>>> d9f07c79
-
 
 class E3DCClient:
     def __init__(self, host: str, username: str, password: str, rscp_key: str) -> None:
@@ -381,11 +359,8 @@
                 data["date"] = request_date.strftime("%Y/%m/%d")
                 return data
             return None
-<<<<<<< HEAD
-=======
         except Exception:
             LOGGER.error("failed to get_db_data_day")
->>>>>>> d9f07c79
         finally:
             self.__lock.release()
 
@@ -400,10 +375,7 @@
                 data["date"] = request_date.strftime("%Y/%m")
                 return data
             return None
-<<<<<<< HEAD
-=======
         except Exception:
             LOGGER.error("failed to get_db_data_month, probably no data available yet")
->>>>>>> d9f07c79
         finally:
             self.__lock.release()